--- conflicted
+++ resolved
@@ -1,13 +1,3 @@
-<<<<<<< HEAD
-node_modules
-dist
-.DS_Store
-server/public
-vite.config.ts.*
-*.tar.gz.env
-.env.*
-client/.env
-=======
 # Dependencies
 node_modules/
 .pnp
@@ -16,10 +6,12 @@
 # Production builds
 /dist/
 /build/
+
+# Archives
 *.tgz
 *.tar.gz
 
-# Database files
+# Database files (PII risk)
 *.db
 *.sqlite
 *.sqlite3
@@ -30,6 +22,8 @@
 .env.development.local
 .env.test.local
 .env.production.local
+.env.*
+client/.env
 
 # Logs
 npm-debug.log*
@@ -44,63 +38,40 @@
 *.seed
 *.pid.lock
 
-# Coverage directory used by tools like istanbul
+# Coverage
 coverage/
 *.lcov
-
-# nyc test coverage
 .nyc_output
 
 # Dependency directories
 jspm_packages/
 
-# Optional npm cache directory
+# Optional caches
 .npm
-
-# Optional eslint cache
 .eslintcache
-
-# Optional REPL history
-.node_repl_history
-
-# Output of 'npm pack'
-*.tgz
-
-# Yarn Integrity file
-.yarn-integrity
-
-# parcel-bundler cache (https://parceljs.org/)
 .cache
 .parcel-cache
+.vite/
+.turbo/
 
-# Next.js build output
+# Framework outputs
 .next
 out
-
-# Nuxt.js build / generate output
 .nuxt
-dist
-
-# Gatsby files
-.cache/
 public
 
-# Storybook build outputs
+# Storybook
 .out
 .storybook-out
 
-# Temporary folders
-tmp/
-temp/
-
-# Editor directories and files
+# Editors
 .vscode/
 .idea/
 *.swp
 *.swo
 *~
 
-# OS generated files
+# OS files
 .DS_Store
 .DS_Store?
 ._*
@@ -115,16 +86,18 @@
 /blob-report/
 /playwright/.cache/
 
-# Vite
-.vite/
-
-# Turbo
-.turbo/
-
 # Vercel
 .vercel
+
+# Vite
+vite.config.ts.*
 
 # TypeScript
 *.tsbuildinfo
 next-env.d.ts
->>>>>>> 85be053 (feat: Add comprehensive CI/CD pipeline, gitignore, and branch protection setup)+
+# Java builds
+**/target/
+
+# Project-specific
+server/public