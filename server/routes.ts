--- conflicted
+++ resolved
@@ -1,342 +1,236 @@
 import type { Express, Request, Response } from "express";
 import { createServer, type Server } from "http";
 import { DatabaseStorage } from "./storage";
-<<<<<<< HEAD
-import { insertStaffScheduleSchema } from "@shared/schema";
-=======
-import { insertScheduleSchema } from "@shared/schema";
->>>>>>> 7c48e66a
 import { z } from "zod";
-import { db } from "./db";
-import { eq, desc, sql } from "drizzle-orm";
 import { authMiddleware } from "./middleware/auth";
-<<<<<<< HEAD
-=======
-import authRoutes from "./routes/authRoutes";
 import scheduleRoutes from "./routes/scheduleRoutes";
->>>>>>> 7c48e66a
 
 export async function registerRoutes(app: Express): Promise<Server> {
-  const auth = authMiddleware;
-  const storage = new DatabaseStorage();
-  
-<<<<<<< HEAD
-  // Staff routes
-  app.get("/api/staff", auth, async (req, res) => {
-=======
-  // Auth routes
-  app.use("/api/auth", authRoutes);
-  
-  // Schedule routes
-  app.use("/api/schedule", scheduleRoutes);
-  
-  // Simple health check route that works with both SQLite and PostgreSQL
-  app.get("/api/health", (_req: Request, res: Response) => {
-    const isSQLite = process.env.DATABASE_URL?.startsWith('sqlite:') || !process.env.DATABASE_URL;
-    
-    res.json({ 
-      status: "healthy", 
-      timestamp: new Date().toISOString(),
-      uptime: process.uptime(),
-      database: isSQLite ? "sqlite" : "postgresql",
-      environment: process.env.NODE_ENV || "development",
-      message: "Server is running"
-    });
-  });
-  
-  // Staff routes
-  app.get("/api/staff", auth, async (req: Request, res: Response) => {
->>>>>>> 7c48e66a
-    try {
-      const { page = 1, limit = 10 } = req.query;
-      const result = await storage.getAllStaff({ 
-        page: Number(page), 
-        limit: Number(limit) 
-      });
-      res.json(result);
-    } catch (error) {
-      console.error('Error fetching staff:', error);
-      res.status(500).json({ message: "Failed to fetch staff" });
-    }
-  });
-
-<<<<<<< HEAD
-  app.get("/api/staff/:id", auth, async (req, res) => {
-=======
-  app.get("/api/staff/:id", auth, async (req: Request, res: Response) => {
->>>>>>> 7c48e66a
-    try {
-      const staff = await storage.getStaff(req.params.id);
-      if (!staff) {
-        return res.status(404).json({ message: "Staff not found" });
-      }
-      res.json(staff);
-    } catch (error) {
-      console.error('Error fetching staff:', error);
-      res.status(500).json({ message: "Failed to fetch staff" });
-    }
-  });
-
-<<<<<<< HEAD
-  app.post("/api/staff", auth, async (req, res) => {
-    try {
-      const newStaff = await storage.createStaff(req.body);
-      res.status(201).json(newStaff);
-    } catch (error) {
-      console.error('Error creating staff:', error);
-      res.status(500).json({ message: "Failed to create staff" });
-    }
-  });
-
-  // Staff schedules routes
-  app.get("/api/schedules", auth, async (req, res) => {
-    try {
-      const { date } = req.query;
-      let schedules;
-      
-      if (date) {
-        schedules = await storage.getStaffSchedulesByDate(new Date(date as string));
-      } else {
-        schedules = await storage.getTodaysStaffSchedules();
-      }
-=======
-  // Basic validation for staff creation
-  const insertStaffBodySchema = z.object({
-    firstName: z.string().min(1, 'firstName is required'),
-    lastName: z.string().min(1, 'lastName is required'),
-    position: z.string().min(1, 'position is required'),
-    email: z.string().email().optional().or(z.literal("")),
-    phone: z.string().optional(),
-    hourlyRate: z.number().nonnegative().optional(),
-    w4Allowances: z.number().int().min(0).optional(),
-    additionalTaxWithholding: z.number().int().min(0).optional(),
-    faceDescriptor: z.string().optional(),
-    fingerprintHash: z.string().optional(),
-    biometricEnrolledAt: z.union([z.string(), z.date()]).optional(),
-    biometricEnabled: z.boolean().optional(),
-    isActive: z.union([z.boolean(), z.number()]).optional(),
-  });
-
-  app.post("/api/staff", auth, async (req: Request, res: Response) => {
-    try {
-      console.log('POST /api/staff content-type:', req.headers['content-type']);
-      console.log('POST /api/staff raw body:', req.body);
-      const body = insertStaffBodySchema.parse(req.body);
-      const insert = {
-        firstName: body.firstName,
-        lastName: body.lastName,
-        email: body.email && body.email.length > 0 ? body.email : undefined,
-        phone: body.phone,
-        position: body.position,
-        hourlyRate: body.hourlyRate ?? 0,
-        w4Allowances: body.w4Allowances ?? 0,
-        additionalTaxWithholding: body.additionalTaxWithholding ?? 0,
-        faceDescriptor: body.faceDescriptor,
-        fingerprintHash: body.fingerprintHash,
-        // booleans stored as integers in SQLite
-        isActive: typeof body.isActive === 'boolean' ? (body.isActive ? 1 : 0) : (body.isActive ?? 1),
-      } as any;
-
-      // Create staff
-      let created;
-      try {
-        created = await storage.createStaff(insert);
-      } catch (e: any) {
-        // Handle unique email constraint for SQLite
-        if (typeof e?.message === 'string' && e.message.includes('UNIQUE constraint failed: staff.email')) {
-          return res.status(400).json({ message: "A staff member with this email already exists" });
-        }
-        throw e;
-      }
-      console.log('POST /api/staff created:', created?.id);
-      res.status(201).json(created);
-    } catch (error) {
-      if (error instanceof z.ZodError) {
-        return res.status(400).json({ message: "Invalid data", errors: error.errors });
-      }
-      console.error('Error creating staff:', error);
-      res.status(500).json({ message: "Failed to create staff" });
-    }
-  });
-
-  // Staff schedules routes
-  app.get("/api/schedules", auth, async (req: Request, res: Response) => {
-    try {
-      const { date } = req.query;
-      let schedules;
-      
-      if (date) {
-        schedules = await storage.getStaffSchedulesByDate(new Date(date as string));
-      } else {
-        schedules = await storage.getTodaysStaffSchedules();
-      }
->>>>>>> 7c48e66a
-      
-      res.json(schedules);
-    } catch (error) {
-      console.error('Error fetching schedules:', error);
-      res.status(500).json({ message: "Failed to fetch schedules" });
-    }
-  });
-
-<<<<<<< HEAD
-  app.post("/api/schedules", auth, async (req, res) => {
-    try {
-      // Validate input
-      const validatedData = insertStaffScheduleSchema.parse(req.body);
-      
-      // Create schedule
-      const newSchedule = await storage.createStaffSchedule(validatedData);
-=======
-  // Convenience endpoint used by client to fetch today's schedules
-  app.get("/api/schedules/today", auth, async (_req: Request, res: Response) => {
-    try {
-      const schedules = await storage.getTodaysStaffSchedules();
-      res.json(schedules);
-    } catch (error) {
-      console.error('Error fetching today\'s schedules:', error);
-      res.status(500).json({ message: "Failed to fetch schedules" });
-    }
-  });
-
-  app.post("/api/schedules", auth, async (req: Request, res: Response) => {
-    try {
-      // Inline validator (the shared insertStaffScheduleSchema is a stub)
-      const scheduleBodySchema = z.object({
-        staffId: z.string().min(1, 'staffId is required'),
-        room: z.string().min(1, 'room is required'),
-        date: z.union([z.string(), z.date()]),
-        scheduledStart: z.union([z.string(), z.date()]),
-        scheduledEnd: z.union([z.string(), z.date()]),
-        notes: z.string().optional(),
-        scheduleType: z.string().optional(),
-      });
-
-      const parsed = scheduleBodySchema.parse(req.body);
-
-      const toDate = (v: string | Date): Date => (v instanceof Date ? v : new Date(v));
-      const startDate = toDate(parsed.scheduledStart);
-      const endDate = toDate(parsed.scheduledEnd);
-
-      // Normalize date-only field to YYYY-MM-DD (local or UTC-invariant)
-      const dateOnly = ((): string => {
-        const d = toDate(parsed.date);
-        return new Date(Date.UTC(d.getFullYear(), d.getMonth(), d.getDate()))
-          .toISOString()
-          .split('T')[0];
-      })();
-
-      // Construct payload in the format expected by storage
-      const payload = {
-        staffId: parsed.staffId,
-        room: parsed.room,
-        date: dateOnly,
-        scheduledStart: startDate.toISOString(),
-        scheduledEnd: endDate.toISOString(),
-        notes: parsed.notes,
-        scheduleType: parsed.scheduleType,
-      } as any;
-
-      // Create schedule (storage re-validates times and throws consistent messages)
-      const newSchedule = await storage.createStaffSchedule(payload);
->>>>>>> 7c48e66a
-      res.status(201).json(newSchedule);
-    } catch (error) {
-      console.error('Schedule creation error:', error);
-      if (error instanceof z.ZodError) {
-        console.error('Validation errors:', JSON.stringify(error.errors, null, 2));
-        return res.status(400).json({ message: "Invalid data", errors: error.errors });
-      }
-<<<<<<< HEAD
-      // Handle specific validation errors from storage layer
-      if (error instanceof Error) {
-        const errorMessage = error.message;
-        if (errorMessage.includes("Cannot schedule staff for a time in the past") ||
-            errorMessage.includes("End time must be after start time")) {
-=======
-      if (error instanceof Error) {
-        const errorMessage = error.message;
-        if (
-          errorMessage.includes("Cannot schedule staff for a time in the past") ||
-          errorMessage.includes("End time must be after start time")
-        ) {
->>>>>>> 7c48e66a
-          return res.status(400).json({ message: errorMessage });
-        }
-      }
-      res.status(500).json({ message: "Failed to create staff schedule" });
-    }
-  });
-
-<<<<<<< HEAD
-  app.put("/api/schedules/:id", auth, async (req, res) => {
-=======
-  app.put("/api/schedules/:id", auth, async (req: Request, res: Response) => {
->>>>>>> 7c48e66a
-    try {
-      const updatedSchedule = await storage.updateStaffSchedule(req.params.id, req.body);
-      res.json(updatedSchedule);
-    } catch (error) {
-      console.error('Error updating schedule:', error);
-      res.status(500).json({ message: "Failed to update schedule" });
-    }
-  });
-
-<<<<<<< HEAD
-  app.post("/api/schedules/:id/present", auth, async (req, res) => {
-=======
-  app.post("/api/schedules/:id/present", auth, async (req: Request, res: Response) => {
->>>>>>> 7c48e66a
-    try {
-      const { actualStart } = req.body;
-      const updatedSchedule = await storage.markStaffPresent(req.params.id, new Date(actualStart));
-      res.json(updatedSchedule);
-    } catch (error) {
-      console.error('Error marking staff present:', error);
-      res.status(500).json({ message: "Failed to mark staff present" });
-    }
-  });
-
-<<<<<<< HEAD
-  app.post("/api/schedules/:id/end", auth, async (req, res) => {
-    try {
-      const { actualEnd } = req.body;
-      const updatedSchedule = await storage.markStaffEnd(req.params.id, new Date(actualEnd));
-      res.json(updatedSchedule);
-    } catch (error) {
-      console.error('Error marking staff end:', error);
-      res.status(500).json({ message: "Failed to mark staff end" });
-    }
-  });
-
-  // Health check route
-  app.get("/api/health", (req, res) => {
-    res.json({ status: "ok", message: "Server is running" });
-=======
-  // Alias endpoint used by client: mark-present
-  app.post("/api/schedules/:id/mark-present", auth, async (req: Request, res: Response) => {
-    try {
-      const now = new Date();
-      const updatedSchedule = await storage.markStaffPresent(req.params.id, now);
-      res.json(updatedSchedule);
-    } catch (error) {
-      console.error('Error marking staff present:', error);
-      res.status(500).json({ message: "Failed to mark staff present" });
-    }
-  });
-
-  app.post("/api/schedules/:id/end", auth, async (req: Request, res: Response) => {
-    try {
-      const { actualEnd } = req.body;
-      const updatedSchedule = await storage.markStaffEnd(req.params.id, new Date(actualEnd));
-      res.json(updatedSchedule);
-    } catch (error) {
-      console.error('Error marking staff end:', error);
-      res.status(500).json({ message: "Failed to mark staff end" });
-    }
->>>>>>> 7c48e66a
-  });
-
-  const server = createServer(app);
-  return server;
+	const auth = authMiddleware;
+	const storage = new DatabaseStorage();
+
+	// Schedule feature routes (Timefold integration)
+	app.use("/api/schedule", scheduleRoutes);
+
+	// Health check route that works with both SQLite and PostgreSQL
+	app.get("/api/health", (_req: Request, res: Response) => {
+		const isSQLite = process.env.DATABASE_URL?.startsWith("sqlite:") || !process.env.DATABASE_URL;
+		res.json({
+			status: "healthy",
+			timestamp: new Date().toISOString(),
+			uptime: process.uptime(),
+			database: isSQLite ? "sqlite" : "postgresql",
+			environment: process.env.NODE_ENV || "development",
+			message: "Server is running",
+		});
+	});
+
+	// Staff routes
+	app.get("/api/staff", auth, async (req: Request, res: Response) => {
+		try {
+			const { page = 1, limit = 10 } = req.query;
+			const result = await storage.getAllStaff({ page: Number(page), limit: Number(limit) });
+			res.json(result);
+		} catch (error) {
+			console.error("Error fetching staff:", error);
+			res.status(500).json({ message: "Failed to fetch staff" });
+		}
+	});
+
+	app.get("/api/staff/:id", auth, async (req: Request, res: Response) => {
+		try {
+			const staff = await storage.getStaff(req.params.id);
+			if (!staff) {
+				return res.status(404).json({ message: "Staff not found" });
+			}
+			res.json(staff);
+		} catch (error) {
+			console.error("Error fetching staff:", error);
+			res.status(500).json({ message: "Failed to fetch staff" });
+		}
+	});
+
+	// Basic validation for staff creation
+	const insertStaffBodySchema = z.object({
+		firstName: z.string().min(1, "firstName is required"),
+		lastName: z.string().min(1, "lastName is required"),
+		position: z.string().min(1, "position is required"),
+		email: z.string().email().optional().or(z.literal("")),
+		phone: z.string().optional(),
+		hourlyRate: z.number().nonnegative().optional(),
+		w4Allowances: z.number().int().min(0).optional(),
+		additionalTaxWithholding: z.number().int().min(0).optional(),
+		faceDescriptor: z.string().optional(),
+		fingerprintHash: z.string().optional(),
+		biometricEnrolledAt: z.union([z.string(), z.date()]).optional(),
+		biometricEnabled: z.boolean().optional(),
+		isActive: z.union([z.boolean(), z.number()]).optional(),
+	});
+
+	app.post("/api/staff", auth, async (req: Request, res: Response) => {
+		try {
+			const body = insertStaffBodySchema.parse(req.body);
+			const insert = {
+				firstName: body.firstName,
+				lastName: body.lastName,
+				email: body.email && body.email.length > 0 ? body.email : undefined,
+				phone: body.phone,
+				position: body.position,
+				hourlyRate: body.hourlyRate ?? 0,
+				w4Allowances: body.w4Allowances ?? 0,
+				additionalTaxWithholding: body.additionalTaxWithholding ?? 0,
+				faceDescriptor: body.faceDescriptor,
+				fingerprintHash: body.fingerprintHash,
+				// booleans stored as integers in SQLite
+				isActive: typeof body.isActive === "boolean" ? (body.isActive ? 1 : 0) : body.isActive ?? 1,
+			} as any;
+
+			let created;
+			try {
+				created = await storage.createStaff(insert);
+			} catch (e: any) {
+				if (typeof e?.message === "string" && e.message.includes("UNIQUE constraint failed: staff.email")) {
+					return res.status(400).json({ message: "A staff member with this email already exists" });
+				}
+				throw e;
+			}
+			res.status(201).json(created);
+		} catch (error) {
+			if (error instanceof z.ZodError) {
+				return res.status(400).json({ message: "Invalid data", errors: error.errors });
+			}
+			console.error("Error creating staff:", error);
+			res.status(500).json({ message: "Failed to create staff" });
+		}
+	});
+
+	// Staff schedules routes
+	app.get("/api/schedules", auth, async (req: Request, res: Response) => {
+		try {
+			const { date } = req.query;
+			let schedules;
+			if (date) {
+				schedules = await storage.getStaffSchedulesByDate(new Date(date as string));
+			} else {
+				schedules = await storage.getTodaysStaffSchedules();
+			}
+			res.json(schedules);
+		} catch (error) {
+			console.error("Error fetching schedules:", error);
+			res.status(500).json({ message: "Failed to fetch schedules" });
+		}
+	});
+
+	// Convenience endpoint used by client to fetch today's schedules
+	app.get("/api/schedules/today", auth, async (_req: Request, res: Response) => {
+		try {
+			const schedules = await storage.getTodaysStaffSchedules();
+			res.json(schedules);
+		} catch (error) {
+			console.error("Error fetching today's schedules:", error);
+			res.status(500).json({ message: "Failed to fetch schedules" });
+		}
+	});
+
+	app.post("/api/schedules", auth, async (req: Request, res: Response) => {
+		try {
+			// Inline validator (the shared insertStaffScheduleSchema is a stub)
+			const scheduleBodySchema = z.object({
+				staffId: z.string().min(1, "staffId is required"),
+				room: z.string().min(1, "room is required"),
+				date: z.union([z.string(), z.date()]),
+				scheduledStart: z.union([z.string(), z.date()]),
+				scheduledEnd: z.union([z.string(), z.date()]),
+				notes: z.string().optional(),
+				scheduleType: z.string().optional(),
+			});
+
+			const parsed = scheduleBodySchema.parse(req.body);
+
+			const toDate = (v: string | Date): Date => (v instanceof Date ? v : new Date(v));
+			const startDate = toDate(parsed.scheduledStart);
+			const endDate = toDate(parsed.scheduledEnd);
+
+			// Normalize date-only field to YYYY-MM-DD (UTC-invariant)
+			const dateOnly = (() => {
+				const d = toDate(parsed.date);
+				return new Date(Date.UTC(d.getFullYear(), d.getMonth(), d.getDate())).toISOString().split("T")[0];
+			})();
+
+			const payload = {
+				staffId: parsed.staffId,
+				room: parsed.room,
+				date: dateOnly,
+				scheduledStart: startDate.toISOString(),
+				scheduledEnd: endDate.toISOString(),
+				notes: parsed.notes,
+				scheduleType: parsed.scheduleType,
+			} as any;
+
+			const newSchedule = await storage.createStaffSchedule(payload);
+			res.status(201).json(newSchedule);
+		} catch (error) {
+			console.error("Schedule creation error:", error);
+			if (error instanceof z.ZodError) {
+				return res.status(400).json({ message: "Invalid data", errors: error.errors });
+			}
+			if (error instanceof Error) {
+				const errorMessage = error.message;
+				if (
+					errorMessage.includes("Cannot schedule staff for a time in the past") ||
+					errorMessage.includes("End time must be after start time")
+				) {
+					return res.status(400).json({ message: errorMessage });
+				}
+			}
+			res.status(500).json({ message: "Failed to create staff schedule" });
+		}
+	});
+
+	app.put("/api/schedules/:id", auth, async (req: Request, res: Response) => {
+		try {
+			const updatedSchedule = await storage.updateStaffSchedule(req.params.id, req.body);
+			res.json(updatedSchedule);
+		} catch (error) {
+			console.error("Error updating schedule:", error);
+			res.status(500).json({ message: "Failed to update schedule" });
+		}
+	});
+
+	app.post("/api/schedules/:id/present", auth, async (req: Request, res: Response) => {
+		try {
+			const { actualStart } = req.body;
+			const updatedSchedule = await storage.markStaffPresent(req.params.id, new Date(actualStart));
+			res.json(updatedSchedule);
+		} catch (error) {
+			console.error("Error marking staff present:", error);
+			res.status(500).json({ message: "Failed to mark staff present" });
+		}
+	});
+
+	// Alias endpoint used by client: mark-present
+	app.post("/api/schedules/:id/mark-present", auth, async (req: Request, res: Response) => {
+		try {
+			const now = new Date();
+			const updatedSchedule = await storage.markStaffPresent(req.params.id, now);
+			res.json(updatedSchedule);
+		} catch (error) {
+			console.error("Error marking staff present:", error);
+			res.status(500).json({ message: "Failed to mark staff present" });
+		}
+	});
+
+	app.post("/api/schedules/:id/end", auth, async (req: Request, res: Response) => {
+		try {
+			const { actualEnd } = req.body;
+			const updatedSchedule = await storage.markStaffEnd(req.params.id, new Date(actualEnd));
+			res.json(updatedSchedule);
+		} catch (error) {
+			console.error("Error marking staff end:", error);
+			res.status(500).json({ message: "Failed to mark staff end" });
+		}
+	});
+
+	const server = createServer(app);
+	return server;
 }